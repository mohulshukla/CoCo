import React from 'react'
import ReactDOM from 'react-dom/client'
import App from './App'
import './index.css'
import {Auth0Provider} from "@auth0/auth0-react"

const domain = import.meta.env.VITE_AUTH0_DOMAIN;
const clientId = import.meta.env.VITE_AUTH0_CLIENT_ID;

<<<<<<< HEAD
ReactDOM.createRoot(document.getElementById('root')!).render(
  <React.StrictMode>
    <App />
  </React.StrictMode>,
=======
createRoot(document.getElementById('root')!).render(
  <StrictMode>
    <Auth0Provider 
      domain={domain}
      clientId={clientId}
      authorizationParams={{
        redirect_uri: window.location.origin
      }}
    >
      <App />
    </Auth0Provider>
  </StrictMode>,
>>>>>>> 992c5602
)<|MERGE_RESOLUTION|>--- conflicted
+++ resolved
@@ -1,5 +1,5 @@
-import React from 'react'
-import ReactDOM from 'react-dom/client'
+import { StrictMode } from 'react'
+import { createRoot } from 'react-dom/client'
 import App from './App'
 import './index.css'
 import {Auth0Provider} from "@auth0/auth0-react"
@@ -7,12 +7,6 @@
 const domain = import.meta.env.VITE_AUTH0_DOMAIN;
 const clientId = import.meta.env.VITE_AUTH0_CLIENT_ID;
 
-<<<<<<< HEAD
-ReactDOM.createRoot(document.getElementById('root')!).render(
-  <React.StrictMode>
-    <App />
-  </React.StrictMode>,
-=======
 createRoot(document.getElementById('root')!).render(
   <StrictMode>
     <Auth0Provider 
@@ -25,5 +19,4 @@
       <App />
     </Auth0Provider>
   </StrictMode>,
->>>>>>> 992c5602
 )